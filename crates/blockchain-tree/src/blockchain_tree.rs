--- conflicted
+++ resolved
@@ -940,25 +940,6 @@
         if let Some(header) = canonical_header {
             info!(target: "blockchain_tree", ?block_hash, "Block is already canonical, ignoring.");
             // TODO: this could be fetched from the chainspec first
-<<<<<<< HEAD
-            let td = self.externals.provider_factory.provider()?.header_td(block_hash)?.ok_or(
-                CanonicalError::from(BlockValidationError::MissingTotalDifficulty {
-                    hash: *block_hash,
-                }),
-            )?;
-            // if !self
-            //     .externals
-            //     .provider_factory
-            //     .chain_spec()
-            //     .fork(Hardfork::Paris)
-            //     .active_at_ttd(td, U256::ZERO)
-            // {
-            //     return Err(CanonicalError::from(BlockValidationError::BlockPreMerge {
-            //         hash: *block_hash,
-            //     })
-            //     .into())
-            // }
-=======
             let td =
                 self.externals.provider_factory.provider()?.header_td(block_hash)?.ok_or_else(
                     || {
@@ -978,7 +959,6 @@
                     hash: *block_hash,
                 }))
             }
->>>>>>> 54f75cdc
             return Ok(CanonicalOutcome::AlreadyCanonical { header })
         }
 
