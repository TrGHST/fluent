--- conflicted
+++ resolved
@@ -36,12 +36,13 @@
         run: |
           docker run --privileged --rm tonistiigi/binfmt --install arm64,amd64
           docker buildx create --use --name cross-builder
-<<<<<<< HEAD
-=======
+#      - name: Install openssl
+#        run: |
+#          sudo apt-get install -y libssl-dev python3
+#          which python3
       - name: Build and push image, tag as "latest"
         if: ${{ contains(github.event.ref, 'beta') }}
         run: make PROFILE=maxperf docker-build-push-latest
->>>>>>> 5e8d1c53
       - name: Install openssl
         run: |
           sudo apt-get install -y libssl-dev python3
